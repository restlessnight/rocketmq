--- conflicted
+++ resolved
@@ -20,11 +20,7 @@
     <inceptionYear>2012</inceptionYear>
     <groupId>com.alibaba.rocketmq</groupId>
     <artifactId>rocketmq-all</artifactId>
-<<<<<<< HEAD
-    <version>3.1.4</version>
-=======
     <version>3.1.5-SNAPSHOT</version>
->>>>>>> b359ee95
     <packaging>pom</packaging>
     <name>rocketmq-all ${project.version}</name>
     <url>https://github.com/alibaba/rocketmq</url>
