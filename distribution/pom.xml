<?xml version="1.0" encoding="UTF-8"?>
<!--
  Licensed to the Apache Software Foundation (ASF) under one or more
  contributor license agreements.  See the NOTICE file distributed with
  this work for additional information regarding copyright ownership.
  The ASF licenses this file to You under the Apache License, Version 2.0
  (the "License"); you may not use this file except in compliance with
  the License.  You may obtain a copy of the License at

      http://www.apache.org/licenses/LICENSE-2.0

  Unless required by applicable law or agreed to in writing, software
  distributed under the License is distributed on an "AS IS" BASIS,
  WITHOUT WARRANTIES OR CONDITIONS OF ANY KIND, either express or implied.
  See the License for the specific language governing permissions and
  limitations under the License.
  -->
<project xmlns="http://maven.apache.org/POM/4.0.0" xmlns:xsi="http://www.w3.org/2001/XMLSchema-instance" xsi:schemaLocation="http://maven.apache.org/POM/4.0.0 http://maven.apache.org/xsd/maven-4.0.0.xsd">
    <modelVersion>4.0.0</modelVersion>
    <parent>
        <groupId>org.apache.rocketmq</groupId>
        <artifactId>rocketmq-all</artifactId>
<<<<<<< HEAD
        <version>4.9.5-SNAPSHOT</version>
=======
        <version>5.0.0-BETA-SNAPSHOT</version>
>>>>>>> ef37465e
    </parent>
    <artifactId>rocketmq-distribution</artifactId>
    <name>rocketmq-distribution ${project.version}</name>
    <packaging>pom</packaging>

    <profiles>
        <profile>
            <id>release-all</id>
            <dependencies>
                <dependency>
                    <groupId>org.apache.rocketmq</groupId>
                    <artifactId>rocketmq-container</artifactId>
                </dependency>
                <dependency>
                    <groupId>org.apache.rocketmq</groupId>
                    <artifactId>rocketmq-broker</artifactId>
                </dependency>
                <dependency>
                    <groupId>org.apache.rocketmq</groupId>
                    <artifactId>rocketmq-client</artifactId>
                </dependency>
                <dependency>
                    <groupId>org.apache.rocketmq</groupId>
                    <artifactId>rocketmq-tools</artifactId>
                </dependency>
                <dependency>
                    <groupId>org.apache.rocketmq</groupId>
                    <artifactId>rocketmq-example</artifactId>
                </dependency>
            </dependencies>

            <build>
                <plugins>
                    <plugin>
                        <artifactId>maven-assembly-plugin</artifactId>
                        <executions>
                            <execution>
                                <id>release-all</id>
                                <goals>
                                    <goal>single</goal>
                                </goals>
                                <phase>package</phase>
                                <configuration>
                                    <descriptors>
                                        <descriptor>release.xml</descriptor>
                                    </descriptors>
                                    <appendAssemblyId>false</appendAssemblyId>
                                </configuration>
                            </execution>
                        </executions>
                    </plugin>
                </plugins>
                <finalName>rocketmq-${project.version}</finalName>
            </build>
        </profile>

        <profile>
            <id>release-client</id>
            <dependencies>
                <dependency>
                    <groupId>org.apache.rocketmq</groupId>
                    <artifactId>rocketmq-client</artifactId>
                    <version>${project.version}</version>
                </dependency>
            </dependencies>

            <build>
                <plugins>
                    <plugin>
                        <artifactId>maven-assembly-plugin</artifactId>
                        <executions>
                            <execution>
                                <id>release-client</id>
                                <goals>
                                    <goal>single</goal>
                                </goals>
                                <phase>package</phase>
                                <configuration>
                                    <descriptors>
                                        <descriptor>release-client.xml</descriptor>
                                    </descriptors>
                                    <appendAssemblyId>false</appendAssemblyId>
                                </configuration>
                            </execution>
                        </executions>
                    </plugin>
                </plugins>
                <finalName>rocketmq-client-${project.version}</finalName>
            </build>
        </profile>
    </profiles>

</project><|MERGE_RESOLUTION|>--- conflicted
+++ resolved
@@ -20,11 +20,7 @@
     <parent>
         <groupId>org.apache.rocketmq</groupId>
         <artifactId>rocketmq-all</artifactId>
-<<<<<<< HEAD
-        <version>4.9.5-SNAPSHOT</version>
-=======
         <version>5.0.0-BETA-SNAPSHOT</version>
->>>>>>> ef37465e
     </parent>
     <artifactId>rocketmq-distribution</artifactId>
     <name>rocketmq-distribution ${project.version}</name>
