/*
 * Licensed to the Apache Software Foundation (ASF) under one or more
 * contributor license agreements.  See the NOTICE file distributed with
 * this work for additional information regarding copyright ownership.
 * The ASF licenses this file to You under the Apache License, Version 2.0
 * (the "License"); you may not use this file except in compliance with
 * the License.  You may obtain a copy of the License at
 *
 *     http://www.apache.org/licenses/LICENSE-2.0
 *
 * Unless required by applicable law or agreed to in writing, software
 * distributed under the License is distributed on an "AS IS" BASIS,
 * WITHOUT WARRANTIES OR CONDITIONS OF ANY KIND, either express or implied.
 * See the License for the specific language governing permissions and
 * limitations under the License.
 */
package org.apache.rocketmq.client.consumer;

import java.io.ByteArrayOutputStream;
import java.lang.reflect.Field;
import java.net.InetSocketAddress;
import java.util.Collections;
import java.util.HashSet;
import java.util.List;
import java.util.Set;
import java.util.concurrent.ConcurrentMap;
import java.util.concurrent.CountDownLatch;
import java.util.concurrent.atomic.AtomicBoolean;
<<<<<<< HEAD
import java.util.concurrent.atomic.AtomicLong;
=======
import java.util.concurrent.atomic.AtomicReference;
import org.apache.commons.lang3.reflect.FieldUtils;
>>>>>>> 5d212571
import org.apache.rocketmq.client.consumer.listener.ConsumeConcurrentlyContext;
import org.apache.rocketmq.client.consumer.listener.ConsumeConcurrentlyStatus;
import org.apache.rocketmq.client.consumer.listener.ConsumeOrderlyContext;
import org.apache.rocketmq.client.consumer.listener.ConsumeOrderlyStatus;
import org.apache.rocketmq.client.consumer.listener.MessageListenerConcurrently;
import org.apache.rocketmq.client.consumer.listener.MessageListenerOrderly;
import org.apache.rocketmq.client.exception.MQBrokerException;
import org.apache.rocketmq.client.exception.MQClientException;
import org.apache.rocketmq.client.impl.CommunicationMode;
import org.apache.rocketmq.client.impl.FindBrokerResult;
import org.apache.rocketmq.client.impl.MQClientAPIImpl;
import org.apache.rocketmq.client.impl.MQClientManager;
import org.apache.rocketmq.client.impl.consumer.ConsumeMessageConcurrentlyService;
import org.apache.rocketmq.client.impl.consumer.ConsumeMessageOrderlyService;
import org.apache.rocketmq.client.impl.consumer.DefaultMQPushConsumerImpl;
import org.apache.rocketmq.client.impl.consumer.ProcessQueue;
import org.apache.rocketmq.client.impl.consumer.PullAPIWrapper;
import org.apache.rocketmq.client.impl.consumer.PullMessageService;
import org.apache.rocketmq.client.impl.consumer.PullRequest;
import org.apache.rocketmq.client.impl.consumer.PullResultExt;
import org.apache.rocketmq.client.impl.consumer.RebalanceImpl;
import org.apache.rocketmq.client.impl.factory.MQClientInstance;
import org.apache.rocketmq.common.message.MessageClientExt;
import org.apache.rocketmq.common.message.MessageDecoder;
import org.apache.rocketmq.common.message.MessageExt;
import org.apache.rocketmq.common.message.MessageQueue;
import org.apache.rocketmq.common.protocol.header.PullMessageRequestHeader;
import org.apache.rocketmq.remoting.RPCHook;
import org.apache.rocketmq.remoting.exception.RemotingException;
import org.junit.After;
import org.junit.Assert;
import org.junit.Before;
import org.junit.Test;
import org.junit.runner.RunWith;
import org.mockito.Mock;
import org.mockito.invocation.InvocationOnMock;
import org.mockito.junit.MockitoJUnitRunner;
import org.mockito.stubbing.Answer;

import static org.assertj.core.api.Assertions.assertThat;
import static org.assertj.core.api.Fail.failBecauseExceptionWasNotThrown;
import static org.mockito.ArgumentMatchers.any;
import static org.mockito.ArgumentMatchers.anyBoolean;
import static org.mockito.ArgumentMatchers.anyLong;
import static org.mockito.ArgumentMatchers.anyString;
import static org.mockito.ArgumentMatchers.nullable;
import static org.mockito.Mockito.doReturn;
import static org.mockito.Mockito.spy;
import static org.mockito.Mockito.when;

@RunWith(MockitoJUnitRunner.class)
public class DefaultMQPushConsumerTest {
    private String consumerGroup;
    private String topic = "FooBar";
    private String brokerName = "BrokerA";
    private MQClientInstance mQClientFactory;
    private final byte[] msgBody = Long.toString(System.currentTimeMillis()).getBytes();

    @Mock
    private MQClientAPIImpl mQClientAPIImpl;
    private PullAPIWrapper pullAPIWrapper;
    private RebalanceImpl rebalanceImpl;
    private DefaultMQPushConsumer pushConsumer;
    private AtomicLong queueOffset = new AtomicLong(1024);;

    @Before
    public void init() throws Exception {
        ConcurrentMap<String, MQClientInstance> factoryTable = (ConcurrentMap<String, MQClientInstance>) FieldUtils.readDeclaredField(MQClientManager.getInstance(), "factoryTable", true);
        factoryTable.forEach((s, instance) -> instance.shutdown());
        factoryTable.clear();

        consumerGroup = "FooBarGroup" + System.currentTimeMillis();
        pushConsumer = new DefaultMQPushConsumer(consumerGroup);
        pushConsumer.setNamesrvAddr("127.0.0.1:9876");
        pushConsumer.setPullInterval(60 * 1000);

        pushConsumer.registerMessageListener(new MessageListenerConcurrently() {
            @Override
            public ConsumeConcurrentlyStatus consumeMessage(List<MessageExt> msgs,
                ConsumeConcurrentlyContext context) {
                return null;
            }
        });

        DefaultMQPushConsumerImpl pushConsumerImpl = pushConsumer.getDefaultMQPushConsumerImpl();
<<<<<<< HEAD
        rebalancePushImpl = spy(new RebalancePushImpl(pushConsumer.getDefaultMQPushConsumerImpl()));
=======

        // suppress updateTopicRouteInfoFromNameServer
        pushConsumer.changeInstanceNameToPID();
        mQClientFactory = spy(MQClientManager.getInstance().getOrCreateMQClientInstance(pushConsumer, (RPCHook) FieldUtils.readDeclaredField(pushConsumerImpl, "rpcHook", true)));
        factoryTable.put(pushConsumer.buildMQClientId(), mQClientFactory);
        doReturn(false).when(mQClientFactory).updateTopicRouteInfoFromNameServer(anyString());

        rebalanceImpl = spy(pushConsumer.getDefaultMQPushConsumerImpl().getRebalanceImpl());
>>>>>>> 5d212571
        Field field = DefaultMQPushConsumerImpl.class.getDeclaredField("rebalanceImpl");
        field.setAccessible(true);
        field.set(pushConsumerImpl, rebalanceImpl);

        field = DefaultMQPushConsumerImpl.class.getDeclaredField("doNotUpdateTopicSubscribeInfoWhenSubscriptionChanged");
        field.setAccessible(true);
        field.set(null, true);

        pushConsumer.subscribe(topic, "*");
        pushConsumer.start();

        field = DefaultMQPushConsumerImpl.class.getDeclaredField("mQClientFactory");
        field.setAccessible(true);
        field.set(pushConsumerImpl, mQClientFactory);

        field = MQClientInstance.class.getDeclaredField("mQClientAPIImpl");
        field.setAccessible(true);
        field.set(mQClientFactory, mQClientAPIImpl);

        pullAPIWrapper = spy(new PullAPIWrapper(mQClientFactory, consumerGroup, false));
        field = DefaultMQPushConsumerImpl.class.getDeclaredField("pullAPIWrapper");
        field.setAccessible(true);
        field.set(pushConsumerImpl, pullAPIWrapper);

        mQClientFactory.registerConsumer(consumerGroup, pushConsumerImpl);

        when(mQClientFactory.getMQClientAPIImpl().pullMessage(anyString(), any(PullMessageRequestHeader.class),
            anyLong(), any(CommunicationMode.class), nullable(PullCallback.class)))
            .thenAnswer(new Answer<PullResult>() {
                @Override
                public PullResult answer(InvocationOnMock mock) throws Throwable {
                    PullMessageRequestHeader requestHeader = mock.getArgument(1);
                    MessageClientExt messageClientExt = new MessageClientExt();
                    messageClientExt.setTopic(topic);
                    messageClientExt.setQueueId(0);
                    messageClientExt.setQueueOffset(queueOffset.getAndIncrement());
                    messageClientExt.setMsgId("1024");
                    messageClientExt.setBody(msgBody);
                    messageClientExt.setOffsetMsgId("234");
                    messageClientExt.setBornHost(new InetSocketAddress(8080));
                    messageClientExt.setStoreHost(new InetSocketAddress(8080));
                    PullResult pullResult = createPullResult(requestHeader, PullStatus.FOUND, Collections.<MessageExt>singletonList(messageClientExt));
                    ((PullCallback) mock.getArgument(4)).onSuccess(pullResult);
                    return pullResult;
                }
            });

        doReturn(new FindBrokerResult("127.0.0.1:10911", false)).when(mQClientFactory).findBrokerAddressInSubscribe(anyString(), anyLong(), anyBoolean());
        Set<MessageQueue> messageQueueSet = new HashSet<MessageQueue>();
        messageQueueSet.add(createPullRequest().getMessageQueue());
        pushConsumer.getDefaultMQPushConsumerImpl().updateTopicSubscribeInfo(topic, messageQueueSet);
        doReturn(123L).when(rebalanceImpl).computePullFromWhere(any(MessageQueue.class));
    }

    @After
    public void terminate() {
        pushConsumer.shutdown();
    }

    @Test
    public void testStart_OffsetShouldNotNUllAfterStart() {
        Assert.assertNotNull(pushConsumer.getOffsetStore());
    }

    @Test
    public void testPullMessage_Success() throws InterruptedException, RemotingException, MQBrokerException {
        final CountDownLatch countDownLatch = new CountDownLatch(1);
        final AtomicReference<MessageExt> messageAtomic = new AtomicReference<>();
        pushConsumer.getDefaultMQPushConsumerImpl().setConsumeMessageService(new ConsumeMessageConcurrentlyService(pushConsumer.getDefaultMQPushConsumerImpl(), new MessageListenerConcurrently() {
            @Override
            public ConsumeConcurrentlyStatus consumeMessage(List<MessageExt> msgs,
                ConsumeConcurrentlyContext context) {
                messageAtomic.set(msgs.get(0));
                countDownLatch.countDown();
                return null;
            }
        }));

        PullMessageService pullMessageService = mQClientFactory.getPullMessageService();
        pullMessageService.executePullRequestImmediately(createPullRequest());
<<<<<<< HEAD
        countDownLatch.await();
        assertThat(messageExts[0].getTopic()).isEqualTo(topic);
        assertThat(messageExts[0].getBody()).isEqualTo(msgBody);
=======
        countDownLatch.await(10, TimeUnit.SECONDS);
        MessageExt msg = messageAtomic.get();
        assertThat(msg).isNotNull();
        assertThat(msg.getTopic()).isEqualTo(topic);
        assertThat(msg.getBody()).isEqualTo(new byte[] {'a'});
>>>>>>> 5d212571
    }

    @Test(timeout = 20000)
    public void testPullMessage_SuccessWithOrderlyService() throws Exception {
        final CountDownLatch countDownLatch = new CountDownLatch(1);
        final AtomicReference<MessageExt> messageAtomic = new AtomicReference<>();

        MessageListenerOrderly listenerOrderly = new MessageListenerOrderly() {
            @Override
            public ConsumeOrderlyStatus consumeMessage(List<MessageExt> msgs, ConsumeOrderlyContext context) {
                messageAtomic.set(msgs.get(0));
                countDownLatch.countDown();
                return null;
            }
        };
        pushConsumer.registerMessageListener(listenerOrderly);
        pushConsumer.getDefaultMQPushConsumerImpl().setConsumeMessageService(new ConsumeMessageOrderlyService(pushConsumer.getDefaultMQPushConsumerImpl(), listenerOrderly));
        pushConsumer.getDefaultMQPushConsumerImpl().setConsumeOrderly(true);
        pushConsumer.getDefaultMQPushConsumerImpl().doRebalance();
        PullMessageService pullMessageService = mQClientFactory.getPullMessageService();
        pullMessageService.executePullRequestLater(createPullRequest(), 100);

<<<<<<< HEAD
        countDownLatch.await();
        assertThat(messageExts[0].getTopic()).isEqualTo(topic);
        assertThat(messageExts[0].getBody()).isEqualTo(msgBody);
=======
        countDownLatch.await(10, TimeUnit.SECONDS);
        MessageExt msg = messageAtomic.get();
        assertThat(msg).isNotNull();
        assertThat(msg.getTopic()).isEqualTo(topic);
        assertThat(msg.getBody()).isEqualTo(new byte[] {'a'});
>>>>>>> 5d212571
    }

    @Test
    public void testCheckConfig() {
        DefaultMQPushConsumer pushConsumer = createPushConsumer();

        pushConsumer.setPullThresholdForQueue(65535 + 1);
        try {
            pushConsumer.start();
            failBecauseExceptionWasNotThrown(MQClientException.class);
        } catch (MQClientException e) {
            assertThat(e).hasMessageContaining("pullThresholdForQueue Out of range [1, 65535]");
        }

        pushConsumer = createPushConsumer();
        pushConsumer.setPullThresholdForTopic(65535 * 100 + 1);

        try {
            pushConsumer.start();
            failBecauseExceptionWasNotThrown(MQClientException.class);
        } catch (MQClientException e) {
            assertThat(e).hasMessageContaining("pullThresholdForTopic Out of range [1, 6553500]");
        }

        pushConsumer = createPushConsumer();
        pushConsumer.setPullThresholdSizeForQueue(1024 + 1);
        try {
            pushConsumer.start();
            failBecauseExceptionWasNotThrown(MQClientException.class);
        } catch (MQClientException e) {
            assertThat(e).hasMessageContaining("pullThresholdSizeForQueue Out of range [1, 1024]");
        }

        pushConsumer = createPushConsumer();
        pushConsumer.setPullThresholdSizeForTopic(1024 * 100 + 1);
        try {
            pushConsumer.start();
            failBecauseExceptionWasNotThrown(MQClientException.class);
        } catch (MQClientException e) {
            assertThat(e).hasMessageContaining("pullThresholdSizeForTopic Out of range [1, 102400]");
        }
    }

    @Test(timeout = 20000)
    public void testGracefulShutdown() throws InterruptedException, RemotingException, MQBrokerException, MQClientException {
        final CountDownLatch countDownLatch = new CountDownLatch(1);
        pushConsumer.setAwaitTerminationMillisWhenShutdown(2000);
        final AtomicBoolean messageConsumedFlag = new AtomicBoolean(false);
        pushConsumer.getDefaultMQPushConsumerImpl().setConsumeMessageService(new ConsumeMessageConcurrentlyService(pushConsumer.getDefaultMQPushConsumerImpl(), new MessageListenerConcurrently() {
            @Override
            public ConsumeConcurrentlyStatus consumeMessage(List<MessageExt> msgs,
                                                            ConsumeConcurrentlyContext context) {
                assertThat(msgs.get(0).getBody()).isEqualTo(msgBody);
                countDownLatch.countDown();
                try {
                    Thread.sleep(1000);
                    messageConsumedFlag.set(true);
                } catch (InterruptedException e) {
                }

                return null;
            }
        }));

        PullMessageService pullMessageService = mQClientFactory.getPullMessageService();
        pullMessageService.executePullRequestImmediately(createPullRequest());
        assertThat(countDownLatch.await(30, TimeUnit.SECONDS)).isTrue();

        pushConsumer.shutdown();
        assertThat(messageConsumedFlag.get()).isTrue();
    }

    private DefaultMQPushConsumer createPushConsumer() {
        DefaultMQPushConsumer pushConsumer = new DefaultMQPushConsumer(consumerGroup);
        pushConsumer.registerMessageListener(new MessageListenerConcurrently() {
            @Override
            public ConsumeConcurrentlyStatus consumeMessage(List<MessageExt> msgs,
                ConsumeConcurrentlyContext context) {
                return null;
            }
        });
        return pushConsumer;
    }

    private PullRequest createPullRequest() {
        PullRequest pullRequest = new PullRequest();
        pullRequest.setConsumerGroup(consumerGroup);
        pullRequest.setNextOffset(queueOffset.get());

        MessageQueue messageQueue = new MessageQueue();
        messageQueue.setBrokerName(brokerName);
        messageQueue.setQueueId(0);
        messageQueue.setTopic(topic);
        pullRequest.setMessageQueue(messageQueue);
        ProcessQueue processQueue = new ProcessQueue();
        processQueue.setLocked(true);
        processQueue.setLastLockTimestamp(System.currentTimeMillis());
        pullRequest.setProcessQueue(processQueue);

        return pullRequest;
    }

    private PullResultExt createPullResult(PullMessageRequestHeader requestHeader, PullStatus pullStatus,
        List<MessageExt> messageExtList) throws Exception {
        ByteArrayOutputStream outputStream = new ByteArrayOutputStream();
        for (MessageExt messageExt : messageExtList) {
            outputStream.write(MessageDecoder.encode(messageExt, false));
        }
        return new PullResultExt(pullStatus, requestHeader.getQueueOffset() + messageExtList.size(), 123, 2048, messageExtList, 0, outputStream.toByteArray());
    }
}<|MERGE_RESOLUTION|>--- conflicted
+++ resolved
@@ -25,13 +25,11 @@
 import java.util.Set;
 import java.util.concurrent.ConcurrentMap;
 import java.util.concurrent.CountDownLatch;
+import java.util.concurrent.TimeUnit;
 import java.util.concurrent.atomic.AtomicBoolean;
-<<<<<<< HEAD
 import java.util.concurrent.atomic.AtomicLong;
-=======
 import java.util.concurrent.atomic.AtomicReference;
 import org.apache.commons.lang3.reflect.FieldUtils;
->>>>>>> 5d212571
 import org.apache.rocketmq.client.consumer.listener.ConsumeConcurrentlyContext;
 import org.apache.rocketmq.client.consumer.listener.ConsumeConcurrentlyStatus;
 import org.apache.rocketmq.client.consumer.listener.ConsumeOrderlyContext;
@@ -117,9 +115,6 @@
         });
 
         DefaultMQPushConsumerImpl pushConsumerImpl = pushConsumer.getDefaultMQPushConsumerImpl();
-<<<<<<< HEAD
-        rebalancePushImpl = spy(new RebalancePushImpl(pushConsumer.getDefaultMQPushConsumerImpl()));
-=======
 
         // suppress updateTopicRouteInfoFromNameServer
         pushConsumer.changeInstanceNameToPID();
@@ -128,7 +123,6 @@
         doReturn(false).when(mQClientFactory).updateTopicRouteInfoFromNameServer(anyString());
 
         rebalanceImpl = spy(pushConsumer.getDefaultMQPushConsumerImpl().getRebalanceImpl());
->>>>>>> 5d212571
         Field field = DefaultMQPushConsumerImpl.class.getDeclaredField("rebalanceImpl");
         field.setAccessible(true);
         field.set(pushConsumerImpl, rebalanceImpl);
@@ -209,17 +203,11 @@
 
         PullMessageService pullMessageService = mQClientFactory.getPullMessageService();
         pullMessageService.executePullRequestImmediately(createPullRequest());
-<<<<<<< HEAD
-        countDownLatch.await();
-        assertThat(messageExts[0].getTopic()).isEqualTo(topic);
-        assertThat(messageExts[0].getBody()).isEqualTo(msgBody);
-=======
         countDownLatch.await(10, TimeUnit.SECONDS);
         MessageExt msg = messageAtomic.get();
         assertThat(msg).isNotNull();
         assertThat(msg.getTopic()).isEqualTo(topic);
-        assertThat(msg.getBody()).isEqualTo(new byte[] {'a'});
->>>>>>> 5d212571
+        assertThat(msg.getBody()).isEqualTo(msgBody);
     }
 
     @Test(timeout = 20000)
@@ -242,17 +230,11 @@
         PullMessageService pullMessageService = mQClientFactory.getPullMessageService();
         pullMessageService.executePullRequestLater(createPullRequest(), 100);
 
-<<<<<<< HEAD
         countDownLatch.await();
-        assertThat(messageExts[0].getTopic()).isEqualTo(topic);
-        assertThat(messageExts[0].getBody()).isEqualTo(msgBody);
-=======
-        countDownLatch.await(10, TimeUnit.SECONDS);
         MessageExt msg = messageAtomic.get();
         assertThat(msg).isNotNull();
         assertThat(msg.getTopic()).isEqualTo(topic);
-        assertThat(msg.getBody()).isEqualTo(new byte[] {'a'});
->>>>>>> 5d212571
+        assertThat(msg.getBody()).isEqualTo(msgBody);
     }
 
     @Test
